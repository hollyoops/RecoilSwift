--- conflicted
+++ resolved
@@ -64,12 +64,7 @@
     
     public func useRecoilCallback<T>(_ fn: @escaping Callback<T>) -> T {
         let context = RecoilCallbackContext(
-<<<<<<< HEAD
-            get: nodeAccessor.getter(),
-            set: nodeAccessor.setter(),
-=======
             accessor: nodeAccessor.accessor(deps: nil),
->>>>>>> d6addd53
             store: stateCache.store
         )
         return fn(context)
