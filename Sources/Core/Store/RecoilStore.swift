--- conflicted
+++ resolved
@@ -182,15 +182,6 @@
     
     @discardableResult
     private func register<T: RecoilNode>(_ node: T) -> BaseLoadable {
-<<<<<<< HEAD
-        let key = node.key
-        let box = node.makeLoadable()
-        _ = box.observeValueChange { [weak self] newValue in
-            DispatchQueue.main.async {
-                guard let val = newValue as? NodeStatus<T.T> else { return }
-                self?.nodeValueChanged(node: node, value: val)
-            }
-=======
         return executeOnQueue {
             let key = node.key
             let box = node.makeLoadable()
@@ -200,7 +191,6 @@
             }
             states[key] = box
             return box
->>>>>>> d6addd53
         }
     }
     
